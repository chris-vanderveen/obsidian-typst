--- conflicted
+++ resolved
@@ -3,11 +3,6 @@
 wasm/target
 node_modules
 .idea
-<<<<<<< HEAD
-*.wasm
-*.log
-=======
->>>>>>> 79ecf4a6
 
 .env
 .DS_Store
